--- conflicted
+++ resolved
@@ -196,17 +196,7 @@
 	return u
 }
 
-<<<<<<< HEAD
-func (h *httpHandler) updateK8sIstioCVEs(zipPath string) {
-	if !h.online {
-		h.cveManager.Update(zipPath, false)
-	}
-}
-
 func (h *httpHandler) handleScannerDefsFile(ctx context.Context, zipF *zip.File) error {
-=======
-func (h *httpHandler) handleScannerDefsFile(zipF *zip.File) error {
->>>>>>> 3c766b82
 	r, err := zipF.Open()
 	if err != nil {
 		return errors.Wrap(err, "opening ZIP reader")
