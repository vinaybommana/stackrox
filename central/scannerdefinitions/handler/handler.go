--- conflicted
+++ resolved
@@ -311,16 +311,6 @@
 }
 
 func (h *httpHandler) openOfflineBlob(ctx context.Context) (*vulDefFile, error) {
-<<<<<<< HEAD
-	snap, err := snapshot.TakeBlobSnapshot(sac.WithAllAccess(ctx), h.blobStore, offlineScannerDefsName)
-	if err != nil {
-		// If the blob does not exist, return no reader.
-		if errors.Is(err, snapshot.ErrBlobNotExist) {
-			log.Warnf("Blob %s does not exist", offlineScannerDefsName)
-			return nil, nil
-		}
-		log.Warnf("Cannnot take a snapshot of Blob %q: %v", offlineScannerDefsName, err)
-=======
 	snap, err := snapshot.TakeBlobSnapshot(sac.WithAllAccess(ctx), h.blobStore, offlineScannerDefinitionBlobName)
 	if err != nil {
 		// If the blob does not exist, return no reader.
@@ -329,7 +319,6 @@
 			return nil, nil
 		}
 		log.Warnf("Cannnot take a snapshot of Blob %q: %v", offlineScannerDefinitionBlobName, err)
->>>>>>> 6ad546b7
 		return nil, err
 	}
 	modTime := time.Time{}
