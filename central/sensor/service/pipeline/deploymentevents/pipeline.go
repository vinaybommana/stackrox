--- conflicted
+++ resolved
@@ -178,17 +178,6 @@
 		return err
 	}
 
-<<<<<<< HEAD
-	var oldDeployment *storage.Deployment
-	var exists bool
-	if action == central.ResourceAction_UPDATE_RESOURCE {
-		oldDeployment, exists, err = s.deployments.GetDeployment(ctx, deployment.GetId())
-		if err != nil {
-			return err
-		}
-	}
-=======
->>>>>>> fe52cf19
 	incrementNetworkGraphEpoch := true
 	// Only need to get if it's an update call
 	if action == central.ResourceAction_UPDATE_RESOURCE {
