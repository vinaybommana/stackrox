--- conflicted
+++ resolved
@@ -7,160 +7,6 @@
 	"github.com/jackc/pgx/v4"
 )
 
-<<<<<<< HEAD
-// New creates a new DB wrapper
-func New(ctx context.Context, config *Config) (*DB, error) {
-	ctx, cancel := contextutil.ContextWithTimeoutIfNotExists(ctx, 10*time.Second)
-	defer cancel()
-
-	pool, err := pgxpool.ConnectConfig(ctx, config.Config)
-	if err != nil {
-		incQueryErrors("connect", err)
-		return nil, err
-	}
-	return &DB{
-		Pool: pool,
-	}, nil
-}
-
-// ParseConfig wraps pgxpool.ParseConfig
-func ParseConfig(source string) (*Config, error) {
-	config, err := pgxpool.ParseConfig(source)
-	if err != nil {
-		return nil, err
-	}
-	return &Config{Config: config}, nil
-}
-
-// Connect wraps pgxpool.Connect
-func Connect(ctx context.Context, sourceWithDatabase string) (*DB, error) {
-	ctx, cancel := contextutil.ContextWithTimeoutIfNotExists(ctx, 10*time.Second)
-	defer cancel()
-
-	pool, err := pgxpool.Connect(ctx, sourceWithDatabase)
-	if err != nil {
-		incQueryErrors("connect", err)
-		return nil, err
-	}
-	return &DB{Pool: pool}, nil
-}
-
-// DB wraps pgxpool.Pool
-type DB struct {
-	*pgxpool.Pool
-}
-
-// Begin wraps pgxpool.Pool Begin
-func (d *DB) Begin(ctx context.Context) (*Tx, error) {
-	ctx, cancel := contextutil.ContextWithTimeoutIfNotExists(ctx, defaultTimeout)
-
-	tx, err := d.Pool.Begin(ctx)
-	if err != nil {
-		incQueryErrors("begin", err)
-		return nil, err
-	}
-	return &Tx{
-		Tx:         tx,
-		cancelFunc: cancel,
-	}, nil
-}
-
-// Exec wraps pgxpool.Pool Exec
-func (d *DB) Exec(ctx context.Context, sql string, args ...interface{}) (pgconn.CommandTag, error) {
-	ctx, cancel := contextutil.ContextWithTimeoutIfNotExists(ctx, defaultTimeout)
-	defer cancel()
-
-	if tx, ok := TxFromContext(ctx); ok {
-		return tx.Exec(ctx, sql, args...)
-	}
-
-	defer setQueryDuration(time.Now(), "pool", sql)
-	ct, err := d.Pool.Exec(ctx, sql, args...)
-	if err != nil {
-		incQueryErrors(sql, err)
-		return nil, err
-	}
-	return ct, nil
-}
-
-// Query wraps pgxpool.Pool Query
-func (d *DB) Query(ctx context.Context, sql string, args ...interface{}) (*Rows, error) {
-	ctx, cancel := contextutil.ContextWithTimeoutIfNotExists(ctx, defaultTimeout)
-
-	if tx, ok := TxFromContext(ctx); ok {
-		return tx.Query(ctx, sql, args...)
-	}
-
-	defer setQueryDuration(time.Now(), "pool", sql)
-	rows, err := d.Pool.Query(ctx, sql, args...)
-	if err != nil {
-		incQueryErrors(sql, err)
-		return nil, err
-	}
-	return &Rows{
-		Rows:       rows,
-		query:      sql,
-		cancelFunc: cancel,
-	}, nil
-}
-
-// QueryRow wraps pgxpool.Pool QueryRow
-func (d *DB) QueryRow(ctx context.Context, sql string, args ...interface{}) *Row {
-	ctx, cancel := contextutil.ContextWithTimeoutIfNotExists(ctx, defaultTimeout)
-
-	var row pgx.Row
-	if tx, ok := TxFromContext(ctx); ok {
-		row = tx.QueryRow(ctx, sql, args...)
-	} else {
-		defer setQueryDuration(time.Now(), "pool", sql)
-		row = d.Pool.QueryRow(ctx, sql, args...)
-	}
-	return &Row{
-		Row:        row,
-		query:      sql,
-		cancelFunc: cancel,
-	}
-}
-
-// CopyFrom wraps pgxpool.Pool CopyFrom
-func (d *DB) CopyFrom(ctx context.Context, tableName pgx.Identifier, columnNames []string, rowSrc pgx.CopyFromSource) (int64, error) {
-	ctx, cancel := contextutil.ContextWithTimeoutIfNotExists(ctx, defaultTimeout)
-	defer cancel()
-
-	if tx, ok := TxFromContext(ctx); ok {
-		return tx.CopyFrom(ctx, tableName, columnNames, rowSrc)
-	}
-	return d.Pool.CopyFrom(ctx, tableName, columnNames, rowSrc)
-}
-
-// Acquire wraps pgxpool.Acquire
-func (d *DB) Acquire(ctx context.Context) (*Conn, error) {
-	conn, err := d.Pool.Acquire(ctx)
-	if err != nil {
-		incQueryErrors("acquire", err)
-		return nil, err
-	}
-	return &Conn{Conn: conn}, nil
-}
-
-// Config wraps pgxpool.Config
-func (d *DB) Config() *Config {
-	return &Config{
-		Config: d.Pool.Config(),
-	}
-}
-
-// Config is a wrapper around pgxpool.Config
-type Config struct {
-	*pgxpool.Config
-}
-
-// Copy is a wrapper around pgx.Config Copy
-func (c *Config) Copy() *Config {
-	return &Config{
-		Config: c.Config.Copy(),
-	}
-=======
 // DB is an interface to interact with database.
 type DB interface {
 	Begin(ctx context.Context) (*Tx, error)
@@ -171,5 +17,4 @@
 	Config() *Config
 	Ping(ctx context.Context) error
 	Close()
->>>>>>> 3f109496
 }